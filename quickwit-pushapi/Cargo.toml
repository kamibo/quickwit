--- conflicted
+++ resolved
@@ -18,12 +18,9 @@
 flume = "0.10"
 once_cell = "1"
 serde = { version = "1.0", features = ["derive", "rc"] }
-<<<<<<< HEAD
 serde_json = "1"
-=======
 quickwit-metastore = { version = "0.2.1", path = "../quickwit-metastore" }
 futures = "0.3.17"
->>>>>>> 4a25ad16
 
 [dev-dependencies]
 tempfile = "3"
