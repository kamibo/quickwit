--- conflicted
+++ resolved
@@ -23,11 +23,7 @@
 thiserror = "1.0"
 tokio = { version = "1.6", features = ["full"]}
 tracing = "0.1"
-<<<<<<< HEAD
-openssl = { version = "0.10.36", optional = true }
-=======
 
->>>>>>> 3091bcf2
 quickwit-index-config = { version = "0.1.0", path = "../quickwit-index-config" }
 quickwit-storage = { version = "0.1.0", path = "../quickwit-storage" }
 
