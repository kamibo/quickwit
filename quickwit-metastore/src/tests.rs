--- conflicted
+++ resolved
@@ -19,11 +19,8 @@
 
 #[cfg(test)]
 pub mod test_suite {
-<<<<<<< HEAD
     use std::collections::{HashMap, HashSet};
-=======
     use std::collections::{BTreeSet, HashSet};
->>>>>>> 3091bcf2
     use std::ops::{Range, RangeInclusive};
     use std::sync::Arc;
 
@@ -231,66 +228,10 @@
             .index_metadata("non-existent-index")
             .await
             .unwrap_err();
-<<<<<<< HEAD
         assert!(matches!(
             metastore_error,
             MetastoreError::IndexDoesNotExist { .. }
         ));
-=======
-        assert!(matches!(result, MetastoreError::IndexDoesNotExist { .. }));
-
-        metastore
-            .create_index(index_metadata.clone())
-            .await
-            .unwrap();
-
-        // Get an index metadata
-        let result = metastore.index_metadata(index_id).await.unwrap();
-        assert!(matches!(result, index_metadata));
-
-        cleanup_index(&metastore, index_id).await;
-    }
-
-    pub async fn test_metastore_stage_split<MetastoreToTest: Metastore + DefaultForTest>() {
-        let metastore = MetastoreToTest::default_for_test().await;
-
-        let current_timestamp = Utc::now().timestamp();
-
-        let index_id = "stage-split-index";
-        let index_metadata = IndexMetadata {
-            index_id: index_id.to_string(),
-            index_uri: "ram://indexes/my-index".to_string(),
-            index_config: Arc::new(quickwit_index_config::default_config_for_tests()),
-            checkpoint: Checkpoint::default(),
-        };
-
-        let split_id = "stage-split-my-index-one";
-        let split_metadata = SplitMetadataAndFooterOffsets {
-            split_metadata: SplitMetadata {
-                split_id: split_id.to_string(),
-                split_state: SplitState::Staged,
-                num_docs: 1,
-                size_in_bytes: 2,
-                time_range: Some(RangeInclusive::new(0, 99)),
-                create_timestamp: current_timestamp,
-                update_timestamp: current_timestamp,
-                ..Default::default()
-            },
-            footer_offsets: 1000..2000,
-        };
-
-        // Stage a split on a non-existent index
-        let result = metastore
-            .stage_split("non-existent-index", split_metadata.clone())
-            .await
-            .unwrap_err();
-        assert!(matches!(result, MetastoreError::IndexDoesNotExist { .. }));
-
-        metastore
-            .create_index(index_metadata.clone())
-            .await
-            .unwrap();
->>>>>>> 3091bcf2
 
         create_index(&metastore, index_metadata.clone()).await;
 
@@ -313,7 +254,6 @@
         let index_metadata = make_index_meta(index_id);
 
         let split_id_1 = "publish-splits-index-one";
-<<<<<<< HEAD
         let split_metadata_1 = make_split_meta(
             split_id_1.to_string(),
             SplitState::Staged,
@@ -332,38 +272,6 @@
         );
 
         // Publish a split on a non-existent index.
-=======
-        let split_metadata_1 = SplitMetadataAndFooterOffsets {
-            footer_offsets: 1000..2000,
-            split_metadata: SplitMetadata {
-                split_id: split_id_1.to_string(),
-                split_state: SplitState::Staged,
-                num_docs: 1,
-                size_in_bytes: 2,
-                time_range: Some(RangeInclusive::new(0, 99)),
-                create_timestamp: current_timestamp,
-                update_timestamp: current_timestamp,
-                ..Default::default()
-            },
-        };
-
-        let split_id_2 = "publish-splits-index-two";
-        let split_metadata_2 = SplitMetadataAndFooterOffsets {
-            footer_offsets: 1000..2000,
-            split_metadata: SplitMetadata {
-                split_id: split_id_2.to_string(),
-                split_state: SplitState::Staged,
-                num_docs: 5,
-                size_in_bytes: 6,
-                time_range: Some(RangeInclusive::new(30, 99)),
-                create_timestamp: current_timestamp,
-                update_timestamp: current_timestamp,
-                ..Default::default()
-            },
-        };
-
-        // Publish a split on a non-existent index
->>>>>>> 3091bcf2
         {
             let metastore_error = metastore
                 .publish_splits(
@@ -567,7 +475,6 @@
         let index_metadata = make_index_meta(index_id);
 
         let split_id_1 = "replace_splits-index-one";
-<<<<<<< HEAD
         let split_metadata_1 = make_split_meta(
             split_id_1.to_string(),
             SplitState::Staged,
@@ -593,51 +500,6 @@
             current_timestamp,
             to_set(&[]),
         );
-=======
-        let split_metadata_1 = SplitMetadataAndFooterOffsets {
-            footer_offsets: 1000..2000,
-            split_metadata: SplitMetadata {
-                split_id: split_id_1.to_string(),
-                split_state: SplitState::Staged,
-                num_docs: 1,
-                size_in_bytes: 2,
-                time_range: None,
-                create_timestamp: current_timestamp,
-                update_timestamp: current_timestamp,
-                ..Default::default()
-            },
-        };
-
-        let split_id_2 = "replace_splits-index-two";
-        let split_metadata_2 = SplitMetadataAndFooterOffsets {
-            footer_offsets: 1000..2000,
-            split_metadata: SplitMetadata {
-                split_id: split_id_2.to_string(),
-                split_state: SplitState::Staged,
-                num_docs: 5,
-                size_in_bytes: 6,
-                time_range: None,
-                create_timestamp: current_timestamp,
-                update_timestamp: current_timestamp,
-                ..Default::default()
-            },
-        };
-
-        let split_id_3 = "replace_splits-index-three";
-        let split_metadata_3 = SplitMetadataAndFooterOffsets {
-            footer_offsets: 1000..2000,
-            split_metadata: SplitMetadata {
-                split_id: split_id_3.to_string(),
-                split_state: SplitState::Staged,
-                num_docs: 5,
-                size_in_bytes: 6,
-                time_range: None,
-                create_timestamp: current_timestamp,
-                update_timestamp: current_timestamp,
-                ..Default::default()
-            },
-        };
->>>>>>> 3091bcf2
 
         // Replace splits on a non-existent index
         {
@@ -741,86 +603,6 @@
 
             metastore
                 .stage_split(index_id, split_metadata_3.clone())
-<<<<<<< HEAD
-=======
-                .await
-                .unwrap();
-
-            let result = metastore
-                .replace_splits(index_id, &[split_id_2, split_id_3], &[split_id_1])
-                .await
-                .unwrap();
-            assert!(matches!(result, ()));
-
-            cleanup_index(&metastore, index_id).await;
-        }
-    }
-
-    pub async fn test_metastore_mark_splits_for_deletion<
-        MetastoreToTest: Metastore + DefaultForTest,
-    >() {
-        let metastore = MetastoreToTest::default_for_test().await;
-
-        let current_timestamp = Utc::now().timestamp();
-
-        let index_id = "mark-splits-as-deleted-my-index";
-        let index_metadata = IndexMetadata {
-            index_id: index_id.to_string(),
-            index_uri: "ram://indexes/my-index".to_string(),
-            index_config: Arc::new(quickwit_index_config::default_config_for_tests()),
-            checkpoint: Checkpoint::default(),
-        };
-
-        let split_id_1 = "mark-splits-as-deleted-my-index-one";
-        let split_metadata_1 = SplitMetadataAndFooterOffsets {
-            footer_offsets: 1000..2000,
-            split_metadata: SplitMetadata {
-                split_id: split_id_1.to_string(),
-                split_state: SplitState::Staged,
-                num_docs: 1,
-                size_in_bytes: 2,
-                time_range: Some(RangeInclusive::new(0, 99)),
-                create_timestamp: current_timestamp,
-                update_timestamp: current_timestamp,
-                ..Default::default()
-            },
-        };
-
-        // Mark a split for deletion on a non-existent index
-        {
-            let result = metastore
-                .mark_splits_for_deletion("non-existent-index", &["non-existent-split"])
-                .await
-                .unwrap_err();
-            assert!(matches!(result, MetastoreError::IndexDoesNotExist { .. }));
-        }
-
-        // Mark a non-existent split for deletion on an index
-        {
-            metastore
-                .create_index(index_metadata.clone())
-                .await
-                .unwrap();
-
-            let result = metastore
-                .mark_splits_for_deletion(index_id, &["non-existent-split"])
-                .await
-                .unwrap_err();
-            assert!(matches!(result, MetastoreError::SplitsDoNotExist { .. }));
-
-            cleanup_index(&metastore, index_id).await;
-        }
-
-        // Mark an existent split for deletion on an index
-        {
-            metastore
-                .create_index(index_metadata.clone())
-                .await
-                .unwrap();
-
-            metastore
-                .stage_split(index_id, split_metadata_1.clone())
->>>>>>> 3091bcf2
                 .await
                 .unwrap();
             assert_eq!(metastore.list_all_splits(index_id).await.unwrap().len(), 3);
@@ -859,7 +641,6 @@
         let index_metadata = make_index_meta(index_id);
 
         let split_id_1 = "delete-splits-index-one";
-<<<<<<< HEAD
         let split_metadata_1 = make_split_meta(
             split_id_1.to_string(),
             SplitState::Staged,
@@ -869,23 +650,6 @@
         );
 
         // Delete a split on a non-existent index
-=======
-        let split_metadata_1 = SplitMetadataAndFooterOffsets {
-            footer_offsets: 1000..2000,
-            split_metadata: SplitMetadata {
-                split_id: split_id_1.to_string(),
-                split_state: SplitState::Staged,
-                num_docs: 1,
-                size_in_bytes: 2,
-                time_range: Some(RangeInclusive::new(0, 99)),
-                create_timestamp: current_timestamp,
-                update_timestamp: current_timestamp,
-                ..Default::default()
-            },
-        };
-
-        // Delete a split marked for deletion on a non-existent index
->>>>>>> 3091bcf2
         {
             let result = metastore
                 .delete_splits("non-existent-index", &["non-existent-split"])
@@ -1000,7 +764,6 @@
         let current_timestamp = Utc::now().timestamp();
 
         let index_id = "list-all-splits-index";
-<<<<<<< HEAD
         let index_metadata = make_index_meta(index_id);
 
         let split_metadata_1 = make_split_meta(
@@ -1042,85 +805,6 @@
             current_timestamp,
             to_set(&[]),
         );
-=======
-        let index_metadata = IndexMetadata {
-            index_id: index_id.to_string(),
-            index_uri: "ram://indexes/my-index".to_string(),
-            index_config: Arc::new(quickwit_index_config::default_config_for_tests()),
-            checkpoint: Checkpoint::default(),
-        };
-
-        let split_id_1 = "list-all-splits-index-one";
-        let split_metadata_1 = SplitMetadataAndFooterOffsets {
-            footer_offsets: 1000..2000,
-            split_metadata: SplitMetadata {
-                split_id: split_id_1.to_string(),
-                split_state: SplitState::Staged,
-                num_docs: 1,
-                size_in_bytes: 2,
-                time_range: Some(RangeInclusive::new(0, 99)),
-                create_timestamp: current_timestamp,
-                update_timestamp: current_timestamp,
-                ..Default::default()
-            },
-        };
-
-        let split_metadata_2 = SplitMetadataAndFooterOffsets {
-            footer_offsets: 1000..2000,
-            split_metadata: SplitMetadata {
-                split_id: "list-all-splits-index-two".to_string(),
-                split_state: SplitState::Staged,
-                num_docs: 1,
-                size_in_bytes: 2,
-                time_range: Some(RangeInclusive::new(100, 199)),
-                create_timestamp: current_timestamp,
-                update_timestamp: current_timestamp,
-                ..Default::default()
-            },
-        };
-
-        let split_metadata_3 = SplitMetadataAndFooterOffsets {
-            footer_offsets: 1000..2000,
-            split_metadata: SplitMetadata {
-                split_id: "list-all-splits-index-three".to_string(),
-                split_state: SplitState::Staged,
-                num_docs: 1,
-                size_in_bytes: 2,
-                time_range: Some(RangeInclusive::new(200, 299)),
-                create_timestamp: current_timestamp,
-                update_timestamp: current_timestamp,
-                ..Default::default()
-            },
-        };
-
-        let split_metadata_4 = SplitMetadataAndFooterOffsets {
-            footer_offsets: 1000..2000,
-            split_metadata: SplitMetadata {
-                split_id: "list-all-splits-index-four".to_string(),
-                split_state: SplitState::Staged,
-                num_docs: 1,
-                size_in_bytes: 2,
-                time_range: Some(RangeInclusive::new(300, 399)),
-                create_timestamp: current_timestamp,
-                update_timestamp: current_timestamp,
-                ..Default::default()
-            },
-        };
-
-        let split_metadata_5 = SplitMetadataAndFooterOffsets {
-            footer_offsets: 1000..2000,
-            split_metadata: SplitMetadata {
-                split_id: "list-all-splits-index-five".to_string(),
-                split_state: SplitState::Staged,
-                num_docs: 1,
-                size_in_bytes: 2,
-                time_range: None,
-                create_timestamp: current_timestamp,
-                update_timestamp: current_timestamp,
-                ..Default::default()
-            },
-        };
->>>>>>> 3091bcf2
 
         // List all splits on a non-existent index
         {
@@ -1202,7 +886,6 @@
         let current_timestamp = Utc::now().timestamp();
 
         let index_id = "list-splits-index";
-<<<<<<< HEAD
         let index_metadata = make_index_meta(index_id);
 
         let split_metadata_1 = make_split_meta(
@@ -1244,90 +927,6 @@
             current_timestamp,
             to_set(&["baz", "biz"]),
         );
-=======
-        let index_metadata = IndexMetadata {
-            index_id: index_id.to_string(),
-            index_uri: "ram://indexes/my-index".to_string(),
-            index_config: Arc::new(quickwit_index_config::default_config_for_tests()),
-            checkpoint: Checkpoint::default(),
-        };
-
-        let split_id_1 = "list-splits-one";
-        let split_metadata_1 = SplitMetadataAndFooterOffsets {
-            footer_offsets: 1000..2000,
-            split_metadata: SplitMetadata {
-                split_id: split_id_1.to_string(),
-                split_state: SplitState::Staged,
-                num_docs: 1,
-                size_in_bytes: 2,
-                time_range: Some(RangeInclusive::new(0, 99)),
-                create_timestamp: current_timestamp,
-                update_timestamp: current_timestamp,
-                tags: to_set(&["foo", "bar"]),
-                demux_num_ops: 0,
-            },
-        };
-
-        let split_metadata_2 = SplitMetadataAndFooterOffsets {
-            footer_offsets: 1000..2000,
-            split_metadata: SplitMetadata {
-                split_id: "list-splits-two".to_string(),
-                split_state: SplitState::Staged,
-                num_docs: 1,
-                size_in_bytes: 2,
-                time_range: Some(RangeInclusive::new(100, 199)),
-                create_timestamp: current_timestamp,
-                update_timestamp: current_timestamp,
-                tags: to_set(&["bar"]),
-                demux_num_ops: 0,
-            },
-        };
-
-        let split_metadata_3 = SplitMetadataAndFooterOffsets {
-            footer_offsets: 1000..2000,
-            split_metadata: SplitMetadata {
-                split_id: "list-splits-three".to_string(),
-                split_state: SplitState::Staged,
-                num_docs: 1,
-                size_in_bytes: 2,
-                time_range: Some(RangeInclusive::new(200, 299)),
-                create_timestamp: current_timestamp,
-                update_timestamp: current_timestamp,
-                tags: to_set(&["foo", "baz"]),
-                demux_num_ops: 0,
-            },
-        };
-
-        let split_metadata_4 = SplitMetadataAndFooterOffsets {
-            footer_offsets: 1000..2000,
-            split_metadata: SplitMetadata {
-                split_id: "list-splits-four".to_string(),
-                split_state: SplitState::Staged,
-                num_docs: 1,
-                size_in_bytes: 2,
-                time_range: Some(RangeInclusive::new(300, 399)),
-                create_timestamp: current_timestamp,
-                update_timestamp: current_timestamp,
-                tags: to_set(&["foo"]),
-                demux_num_ops: 0,
-            },
-        };
-
-        let split_metadata_5 = SplitMetadataAndFooterOffsets {
-            footer_offsets: 1000..2000,
-            split_metadata: SplitMetadata {
-                split_id: "list-splits-five".to_string(),
-                split_state: SplitState::Staged,
-                num_docs: 1,
-                size_in_bytes: 2,
-                time_range: None,
-                create_timestamp: current_timestamp,
-                update_timestamp: current_timestamp,
-                tags: to_set(&["baz", "biz"]),
-                demux_num_ops: 0,
-            },
-        };
->>>>>>> 3091bcf2
 
         // List all splits on a non-existent index
         {
@@ -1453,7 +1052,6 @@
             assert_eq!(splits.get("list-splits-five"), Some(&split_metadata_5));
 
             // add a split without tag
-<<<<<<< HEAD
             let split_metadata_6 = make_split_meta(
                 "list-splits-six".to_string(),
                 SplitState::Staged,
@@ -1461,22 +1059,6 @@
                 current_timestamp,
                 to_set(&[]),
             );
-=======
-            let split_metadata_6 = SplitMetadataAndFooterOffsets {
-                footer_offsets: 1000..2000,
-                split_metadata: SplitMetadata {
-                    split_id: "list-splits-six".to_string(),
-                    split_state: SplitState::Staged,
-                    num_docs: 1,
-                    size_in_bytes: 2,
-                    time_range: None,
-                    create_timestamp: current_timestamp,
-                    update_timestamp: current_timestamp,
-                    tags: to_set(&[]),
-                    demux_num_ops: 0,
-                },
-            };
->>>>>>> 3091bcf2
             metastore
                 .stage_split(index_id, split_metadata_6.clone())
                 .await
@@ -1528,7 +1110,6 @@
         let index_metadata = make_index_meta(index_id);
 
         let split_id = "split-update-timestamp-one";
-<<<<<<< HEAD
         let split_metadata = make_split_meta(
             split_id.to_string(),
             SplitState::Staged,
@@ -1536,21 +1117,6 @@
             current_timestamp,
             to_set(&[]),
         );
-=======
-        let split_metadata = SplitMetadataAndFooterOffsets {
-            footer_offsets: 1000..2000,
-            split_metadata: SplitMetadata {
-                split_id: split_id.to_string(),
-                split_state: SplitState::Staged,
-                num_docs: 1,
-                size_in_bytes: 2,
-                time_range: Some(RangeInclusive::new(0, 99)),
-                create_timestamp: current_timestamp,
-                update_timestamp: current_timestamp,
-                ..Default::default()
-            },
-        };
->>>>>>> 3091bcf2
 
         // Create an index
         metastore
